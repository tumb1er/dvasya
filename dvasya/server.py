--- conflicted
+++ resolved
@@ -93,13 +93,8 @@
             headers.add_header(hdr, val)
         return headers
 
-<<<<<<< HEAD
-    def construct_request(self, message):
-        request = aiohttp.Request(self.reader, message.method,
-=======
     def construct_request(self, message, payload):
-        request = DvasyaRequest(self.transport, message.method,
->>>>>>> d12b7f6e
+        request = DvasyaRequest(self.reader, message.method,
                                   message.path, message.version)
         request.headers = self.get_http_headers(message)
         request.META = self.get_meta(request, self.transport)
